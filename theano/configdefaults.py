--- conflicted
+++ resolved
@@ -224,14 +224,9 @@
 
 AddConfigVar('warn.sum_div_dimshuffle_bug',
              "Warn if previous versions of Theano (between rev. 3bd9b789f5e8, 2010-06-16, and cfc6322e5ad4, 2010-08-03) would have given incorrect result. This bug was triggered by sum of division of dimshuffled tensors.",
-<<<<<<< HEAD
-             BoolParam(default_0_3),
-             in_c_key=False)
-=======
-             BoolParam(default_0_3))
+             BoolParam(default_0_3),
+             in_c_key=False)
 
 AddConfigVar('compute_test_value',
         "If True, Theano will run each op at graph build time, using Constants, SharedVariables and the tag 'test_value' as inputs to the function. This helps the user track down problems in the graph before it gets optimized.",
         EnumStr(True, False, 'warn', 'err'))
-
->>>>>>> da2b5781
