--- conflicted
+++ resolved
@@ -26,11 +26,7 @@
         # It is an instance of a DB.In the tests for example,
         # this is not always the case.
         if not isinstance(obj, (DB, opt.Optimizer, opt.LocalOptimizer)):
-<<<<<<< HEAD
-            raise Exception('Triing to register an optimizer that don\'t herite from theano.gof.opt.Optimizer or theano.gof.opt.LocalOptimizer', obj)
-=======
             raise TypeError('Object cannot be registered in OptDB', obj)
->>>>>>> 8963a3d1
             
         if self.name is not None:
             tags = tags + (self.name,)
