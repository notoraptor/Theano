--- conflicted
+++ resolved
@@ -174,9 +174,11 @@
     def make_node(self, img, kern):
         if img.type.ndim != 4:
             raise TypeError('img must be 4D tensor')
-        if img.type != kern.type:
-            raise TypeError('img and kern must have same type')
-        return Apply(self, [img, kern], [img.type()])
+        if kern.type.ndim != 4:
+            raise TypeError('kern must be 4D tensor')
+
+        broadcastable = [img.type.broadcastable[0], kern.type.broadcastable[0], False, False]
+        return Apply(self, [img, kern], [CudaNdarrayType(broadcastable)()])
 
     def perform(self, node, (img, kern), (out,)):
         out[0] = cuda_ndarray.conv(img, kern, 
@@ -251,13 +253,8 @@
             //dim3 block(std::min(dims[3], 512)); //TODO: implement this by supporting more
             //outputs than threads
             dim3 block(dims[3]);
-<<<<<<< HEAD
-            int shared= xdim3*sizeof(float);
-            kMaxPool_%(nodename)s<%(ds0)s, %(ds1)s> <<<grid, block, shared>>>(
-=======
             if ((grid.x*grid.y) && dims[3])
             kMaxPool_%(nodename)s<%(ds0)s, %(ds1)s> <<<grid, block, xdim3*sizeof(float)>>>(
->>>>>>> 9bb90495
                 dims[0], dims[1], dims[2], dims[3], xdim2, xdim3,
                 CudaNdarray_DEV_DATA(cnda_%(x)s),
                 CudaNdarray_HOST_STRIDES(cnda_%(x)s)[0],
@@ -269,10 +266,6 @@
             cudaError_t err = cudaGetLastError();
             if( cudaSuccess != err) 
             {
-<<<<<<< HEAD
-                PyErr_Format(PyExc_RuntimeError, "Cuda error: %%s: %%s.threads.x=%%d threads.y=%%d threads.z=%%d grid.x=%%d grid.y=%%d shared=%%d\\n", "kMaxPool_%(nodename)s",
-                cudaGetErrorString(err), block.x, block.y, block.z, grid.x, grid.y, shared);
-=======
                 PyErr_Format(PyExc_RuntimeError, "Cuda error: %%s: %%s. (grid: %%i x %%i; block: %%i x %%i x %%i)\\n",
                     "kMaxPool_%(nodename)s",
                     cudaGetErrorString(err),
@@ -281,7 +274,6 @@
                     block.x,
                     block.y,
                     block.z);
->>>>>>> 9bb90495
                 %(fail)s;
             }                         
         }
